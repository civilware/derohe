// Copyright 2017-2021 DERO Project. All rights reserved.
// Use of this source code in any form is governed by RESEARCH license.
// license can be found in the LICENSE file.
// GPG: 0F39 E425 8C65 3947 702A  8234 08B2 0360 A03A 9DE8
//
//
// THIS SOFTWARE IS PROVIDED BY THE COPYRIGHT HOLDERS AND CONTRIBUTORS "AS IS" AND ANY
// EXPRESS OR IMPLIED WARRANTIES, INCLUDING, BUT NOT LIMITED TO, THE IMPLIED WARRANTIES OF
// MERCHANTABILITY AND FITNESS FOR A PARTICULAR PURPOSE ARE DISCLAIMED. IN NO EVENT SHALL
// THE COPYRIGHT HOLDER OR CONTRIBUTORS BE LIABLE FOR ANY DIRECT, INDIRECT, INCIDENTAL,
// SPECIAL, EXEMPLARY, OR CONSEQUENTIAL DAMAGES (INCLUDING, BUT NOT LIMITED TO,
// PROCUREMENT OF SUBSTITUTE GOODS OR SERVICES; LOSS OF USE, DATA, OR PROFITS; OR BUSINESS
// INTERRUPTION) HOWEVER CAUSED AND ON ANY THEORY OF LIABILITY, WHETHER IN CONTRACT,
// STRICT LIABILITY, OR TORT (INCLUDING NEGLIGENCE OR OTHERWISE) ARISING IN ANY WAY OUT OF
// THE USE OF THIS SOFTWARE, EVEN IF ADVISED OF THE POSSIBILITY OF SUCH DAMAGE.

package walletapi

import (
	"encoding/hex"
	"fmt"

	"github.com/deroproject/derohe/config"
	"github.com/deroproject/derohe/cryptography/bn256"
	"github.com/deroproject/derohe/cryptography/crypto"
	"github.com/deroproject/derohe/rpc"
	"github.com/deroproject/derohe/transaction"
)

//import "sort"
//import "math/rand"
//import cryptorand "crypto/rand"

//import "encoding/binary"

//import "encoding/json"

//import "github.com/vmihailenco/msgpack"

//import "github.com/deroproject/derohe/crypto/ringct"

//import "github.com/deroproject/derohe/globals"

//import "github.com/deroproject/derohe/ddn"

//import "github.com/deroproject/derohe/structures"
//import "github.com/deroproject/derohe/blockchain/inputmaturity"

/*
func (w *Wallet_Memory) Transfer_Simplified(addr string, value uint64, data []byte, scdata rpc.Arguments) (tx *transaction.Transaction, err error) {
	if sender, err := rpc.NewAddress(addr); err == nil {
		burn_value := uint64(0)
		return w.TransferPayload0(*sender, value, burn_value, 0, 0, false, data, scdata, false)
	}
	return
}
*/

// This function set the address asset requested naively
// This can be a security flaw for exchanges or other services who accept integrated address without necessary checks
func (w *Wallet_Memory) TransferAssetFromAddress(transfers []rpc.Transfer, ringsize uint64, transfer_all bool, scdata rpc.Arguments, gasstorage uint64, dry_run bool) (tx *transaction.Transaction, err error) {
	// Update all asset used in transfer to use the one from integrated address if present
	for i := range transfers {
		transfer := transfers[i]
		// parse address
		var addr *rpc.Address
		if addr, err = rpc.NewAddress(transfer.Destination); err != nil {
			return nil, err

		}

		// if address contains RPC Asset, set it as SCID
		if addr.Arguments.Has(rpc.RPC_ASSET, rpc.DataHash) {
			scid := addr.Arguments.Value(rpc.RPC_ASSET, rpc.DataHash).(crypto.Hash)
			transfer.SCID = scid
		}
	}

	return w.TransferPayload0(transfers, ringsize, transfer_all, scdata, gasstorage, dry_run)
}

// we should reply to an entry

// send amount to specific addresses
// Tx fees are not pre-computed and will be done during building tx
func (w *Wallet_Memory) TransferPayload0(transfers []rpc.Transfer, ringsize uint64, transfer_all bool, scdata rpc.Arguments, gasstorage uint64, dry_run bool) (tx *transaction.Transaction, err error) {
<<<<<<< HEAD
	return w.TransferFeesPrecomputed(transfers, ringsize, transfer_all, scdata, gasstorage, 0, dry_run)
}

// Create a transfer transaction with precomputed fees
// If its zero, fees will be calculated based on TX size and wallet fee multiplier
func (w *Wallet_Memory) TransferFeesPrecomputed(transfers []rpc.Transfer, ringsize uint64, transfer_all bool, scdata rpc.Arguments, gasstorage uint64, tx_fees uint64, dry_run bool) (tx *transaction.Transaction, err error) {

=======
>>>>>>> 415a8cda
	//    var  transfer_details structures.Outgoing_Transfer_Details
	w.transfer_mutex.Lock()
	defer w.transfer_mutex.Unlock()

	//if len(transfers) == 0 {
	//	return nil,  fmt.Error("transfers is nil, cannot send.")
	//}

	if ringsize == 0 {
		ringsize = uint64(w.account.Ringsize) // use wallet ringsize, if ringsize not provided
	} else { // we need to use supplied ringsize
		if ringsize&(ringsize-1) != 0 {
			err = fmt.Errorf("ringsize should be power of 2. value %d", ringsize)
			return
		}
		if !(ringsize >= config.MIN_RINGSIZE && ringsize <= config.MAX_RINGSIZE) {
			err = fmt.Errorf("ringsize out of range value %d", ringsize)
			return
		}
	}

	//ringsize = 2

	// if wallet is online,take the fees from the network itself
	// otherwise use whatever user has provided
	//if w.GetMode()  {
	fees_per_kb := w.dynamic_fees_per_kb // TODO disabled as protection while lots more testing is going on
	//rlog.Infof("Fees per KB %d\n", fees_per_kb)
	//}

	if fees_per_kb == 0 {
		fees_per_kb = config.FEE_PER_KB
	}

	// user wants to do an SC call, but doesn't want any transfer, so we will transfer 0 to a random account
	if len(scdata) >= 1 && len(transfers) == 0 {
		var zeroscid crypto.Hash
		for _, k := range w.Random_ring_members(zeroscid) {
			if k != w.GetAddress().String() { /// make sure random member is not equal to ourself
				transfers = append(transfers, rpc.Transfer{Destination: k, Amount: 0})
				logger.V(3).Info("Doing 0 transfer to", "random_address", k)
				break
			}
		}
	}

	if len(transfers) >= 1 {
		has_base := false
		for i := range transfers {
			if transfers[i].SCID.IsZero() {
				has_base = true
			}
		}

		// if we do not have base we can not detect fees. this restriction should be lifted at suitable time
		if !has_base {
			var zeroscid crypto.Hash
			for _, k := range w.Random_ring_members(zeroscid) {
				if k != w.GetAddress().String() { /// make sure random member is not equal to ourself
					transfers = append(transfers, rpc.Transfer{Destination: k, Amount: 0})
					logger.V(3).Info("Doing 0 transfer to", "random_address", k)
					break
				}
			}
		}

	}

	for t := range transfers {
		var data []byte
		if data, err = transfers[t].Payload_RPC.CheckPack(transaction.PAYLOAD0_LIMIT); err != nil {
			return
		}

		if len(data) != transaction.PAYLOAD0_LIMIT {
			err = fmt.Errorf("Expecting exactly %d bytes data  but have  %d bytes", transaction.PAYLOAD0_LIMIT, len(data))
			return
		}
	}

	//fees := (ringsize + 1) * fees_per_kb // start with zero fees
	//	expected_fee := uint64(0)

	if transfer_all {
		err = fmt.Errorf("Transfer all not supported")
		return
		//transfers[0].Amount = w.account.Balance_Mature - fees
	}

	total_amount_required := map[crypto.Hash]uint64{}
	for i := range transfers {
		total_amount_required[transfers[i].SCID] = total_amount_required[transfers[i].SCID] + transfers[i].Amount + transfers[i].Burn
	}

	for i := range transfers {
		var current_balance uint64
		current_balance, _, err = w.GetDecryptedBalanceAtTopoHeight(transfers[i].SCID, -1, w.GetAddress().String())

		if err != nil {
			return
		}
		if total_amount_required[transfers[i].SCID] > current_balance {
			err = fmt.Errorf("Insufficent funds for scid %s Need %s Actual %s", transfers[i].SCID, FormatMoney(total_amount_required[transfers[i].SCID]), FormatMoney(current_balance))
			return
		}
	}

	for t := range transfers {

		if transfers[t].Destination == "" { // user skipped destination
			if transfers[t].SCID.IsZero() {
				err = fmt.Errorf("Main Destination cannot be empty")
				return
			}

			// we will try x times, to get a random ring ring member other than us, if ok, we move ahead
			ring_count := 0
			for i := 0; i < 20; i++ {
				//fmt.Printf("getting random ring member %d\n", i)
				scid := transfers[t].SCID
				if i > 17 { // if we cannot obtain ring member is 17 tries, choose  ring member from zero
					var zeroscid crypto.Hash
					scid = zeroscid
				}
				for _, k := range w.Random_ring_members(scid) {
					if k != w.GetAddress().String() {
						transfers[t].Destination = k
						i = 1000000 // break outer loop also
						ring_count++
						break
					}
				}
			}

		}

		if transfers[t].Destination == "" {
			err = fmt.Errorf("could not obtain random ring member for scid %s", transfers[t].SCID)
			return
		}

		// try to resolve name to address here
		if _, err = rpc.NewAddress(transfers[t].Destination); err != nil {
			if transfers[t].Destination, err = w.NameToAddress(transfers[t].Destination); err != nil {
				err = fmt.Errorf("could not decode name or address err '%s' name '%s'\n", err, transfers[t].Destination)
				return
			}
		}
	}

	//fmt.Printf("transfers %+v\n", transfers)

	var rings [][]*bn256.G1
	var rings_balances [][][]byte //initialize all maps

	var max_bits_array []int

	topoheight := int64(-1)
	var block_hash crypto.Hash

	var zeroscid crypto.Hash

	// noncetopo should be verified for all ring members simultaneously
	// this can lead to tx rejection
	// we currently bypass this since random members are chosen which have not been used in last 5 block
	_, noncetopo, block_hash, self_e, err := w.GetEncryptedBalanceAtTopoHeight(zeroscid, -1, w.GetAddress().String())
	if err != nil {
		err = fmt.Errorf("could not obtain encrypted balance for self err %s\n", err)
		return
	}

	// TODO, we should check nonce for base token and other tokens at the same time
	// right now, we are probably using a bit of luck here
	if daemon_topoheight >= int64(noncetopo)+3 { // if wallet has not been recently used, increase probability  of user's tx being successfully mined
		topoheight = daemon_topoheight - 3
	}

	_, _, block_hash, self_e, _ = w.GetEncryptedBalanceAtTopoHeight(transfers[0].SCID, topoheight, w.GetAddress().String())
	if err != nil {
		return
	}

	er, err := w.GetSelfEncryptedBalanceAtTopoHeight(transfers[0].SCID, topoheight)
	if err != nil {
		err = fmt.Errorf("could not obtain encrypted balance for self err %s\n", err)
		return
	}
	height := uint64(er.Height)
	block_hash = er.BlockHash
	topoheight = er.Topoheight
	treehash := er.Merkle_Balance_TreeHash

	treehash_raw, err := hex.DecodeString(treehash)
	if err != nil {
		return
	}
	if len(treehash_raw) != 32 {
		err = fmt.Errorf("roothash is not of 32 bytes, probably daemon corruption '%s'", treehash)
		return
	}

	for t := range transfers {

		var ring []*bn256.G1
		var ring_balances [][]byte

		/*	if transfers[t].SCID.IsZero() {
				ringsize = uint64(ringsize)
			} else {
				ringsize = ringsize // only for easier testing
			}
		*/

		bits_needed := make([]int, ringsize, ringsize)

		bits_needed[0], _, _, self_e, err = w.GetEncryptedBalanceAtTopoHeight(transfers[t].SCID, topoheight, w.GetAddress().String())
		if err != nil {
			fmt.Printf("self unregistered err %s\n", err)
			return
		} else {
			ring_balances = append(ring_balances, self_e.Serialize())
			ring = append(ring, w.account.Keys.Public.G1())
		}

		var addr *rpc.Address
		if addr, err = rpc.NewAddress(transfers[t].Destination); err != nil {
			return
		}

		if addr.IsIntegratedAddress() && addr.Arguments.Validate_Arguments() != nil {
			err = fmt.Errorf("Integrated Address  arguments could not be validated.")
			return
		}

		if addr.IsIntegratedAddress() && len(transfers[t].Payload_RPC) == 0 {
			for _, arg := range addr.Arguments {
				if arg.Name == rpc.RPC_DESTINATION_PORT && addr.Arguments.Has(rpc.RPC_DESTINATION_PORT, rpc.DataUint64) {
					transfers[t].Payload_RPC = append(transfers[t].Payload_RPC, rpc.Argument{Name: rpc.RPC_DESTINATION_PORT, DataType: rpc.DataUint64, Value: addr.Arguments.Value(rpc.RPC_DESTINATION_PORT, rpc.DataUint64).(uint64)})
					continue
				} else {
					// Shouldn't we jus replicate them in payload_rpc ?
					err = fmt.Errorf("integrated address used, but don't know how to process %+v", addr.Arguments)
					return
				}
			}
		}

		var dest_e *crypto.ElGamal
		bits_needed[1], _, _, dest_e, err = w.GetEncryptedBalanceAtTopoHeight(transfers[t].SCID, topoheight, addr.BaseAddress().String())
		if err != nil {
			fmt.Printf(" t %d unregistered1 '%s' %s\n", t, addr, err)
			return
		} else {
			ring_balances = append(ring_balances, dest_e.Serialize())
			ring = append(ring, addr.PublicKey.G1())
		}

		/*if len(w.account.RingMembers) < int(ringsize) {
			err = fmt.Errorf("We do not have enough ring members, expecting alteast %d but have only %d", int(ringsize), len(w.account.RingMembers))
			return
		}*/

		receiver_without_payment_id := addr.BaseAddress()

		//sending to self is not supported
		if w.GetAddress().String() == receiver_without_payment_id.String() {
			err = fmt.Errorf("Sending to self is not supported")
			return
		}

		deduplicator := map[string]bool{}
		deduplicator[receiver_without_payment_id.String()] = true
		deduplicator[w.GetAddress().String()] = true

		for ringsize != 2 {
			probable_members := w.Random_ring_members(transfers[t].SCID)
			if len(probable_members) <= 40 { // we do not have enough ring members for sure, extract ring members from base
				var zeroscid crypto.Hash
				probable_members = w.Random_ring_members(zeroscid)
			}
			for _, k := range probable_members {
				if _, collision := deduplicator[k]; collision {
					continue
				}
				deduplicator[k] = true
				if len(ring_balances) < int(ringsize) && k != receiver_without_payment_id.String() && k != w.GetAddress().String() {
					var addr_member *rpc.Address
					//fmt.Printf("t:%d len %d %s     receiver %s   sender %s\n",t,len(ring_balances),  k, receiver_without_payment_id.String(), w.GetAddress().String())
					var ebal *crypto.ElGamal

					bits_needed[len(ring_balances)], _, _, ebal, err = w.GetEncryptedBalanceAtTopoHeight(transfers[t].SCID, -1, k)
					if err != nil {
						fmt.Printf(" unregistered %s\n", k)
						return
					}
					if addr_member, err = rpc.NewAddress(k); err != nil {
						return
					}

					ring_balances = append(ring_balances, ebal.Serialize())
					ring = append(ring, addr_member.PublicKey.G1())

					if len(ring_balances) == int(ringsize) {
						goto ring_members_collected
					}

				}
			}

		}
	ring_members_collected:

		rings = append(rings, ring)
		rings_balances = append(rings_balances, ring_balances)

		max_bits := 0
		for i := range bits_needed {
			if max_bits < bits_needed[i] {
				max_bits = bits_needed[i]
			}
		}
		max_bits_array = append(max_bits_array, max_bits)
	}
	max_bits := 0
	for i := range max_bits_array {
		if max_bits < max_bits_array[i] {
			max_bits = max_bits_array[i]
		}
	}
	max_bits += 6 // extra 6 bits

	if !dry_run {
		tx = w.BuildTransaction(transfers, rings_balances, rings, block_hash, height, scdata, treehash_raw, max_bits, gasstorage, tx_fees)
	}

	if tx == nil {
		err = fmt.Errorf("somehow the tx could not be built, please retry")
	}

	return
}<|MERGE_RESOLUTION|>--- conflicted
+++ resolved
@@ -84,7 +84,6 @@
 // send amount to specific addresses
 // Tx fees are not pre-computed and will be done during building tx
 func (w *Wallet_Memory) TransferPayload0(transfers []rpc.Transfer, ringsize uint64, transfer_all bool, scdata rpc.Arguments, gasstorage uint64, dry_run bool) (tx *transaction.Transaction, err error) {
-<<<<<<< HEAD
 	return w.TransferFeesPrecomputed(transfers, ringsize, transfer_all, scdata, gasstorage, 0, dry_run)
 }
 
@@ -92,8 +91,6 @@
 // If its zero, fees will be calculated based on TX size and wallet fee multiplier
 func (w *Wallet_Memory) TransferFeesPrecomputed(transfers []rpc.Transfer, ringsize uint64, transfer_all bool, scdata rpc.Arguments, gasstorage uint64, tx_fees uint64, dry_run bool) (tx *transaction.Transaction, err error) {
 
-=======
->>>>>>> 415a8cda
 	//    var  transfer_details structures.Outgoing_Transfer_Details
 	w.transfer_mutex.Lock()
 	defer w.transfer_mutex.Unlock()
